/*!
 * reveal.js
 * http://lab.hakim.se/reveal-js
 * MIT licensed
 *
 * Copyright (C) 2013 Hakim El Hattab, http://hakim.se
 */
var Reveal = (function(){

	'use strict';

	var SLIDES_SELECTOR = '.reveal .slides section',
		HORIZONTAL_SLIDES_SELECTOR = '.reveal .slides>section',
		VERTICAL_SLIDES_SELECTOR = '.reveal .slides>section.present>section',
		HOME_SLIDE_SELECTOR = '.reveal .slides>section:first-child',

		// Configurations defaults, can be overridden at initialization time
		config = {

			// The "normal" size of the presentation, aspect ratio will be preserved
			// when the presentation is scaled to fit different resolutions
			width: 960,
			height: 700,

			// Factor of the display size that should remain empty around the content
			margin: 0.1,

			// Bounds for smallest/largest possible scale to apply to content
			minScale: 0.2,
			maxScale: 1.0,

			// Display controls in the bottom right corner
			controls: true,

			// Display a presentation progress bar
			progress: true,

			// Push each slide change to the browser history
			history: false,

			// Enable keyboard shortcuts for navigation
			keyboard: true,

			// Enable the slide overview mode
			overview: true,

			// Vertical centring of slides
			center: true,

			// Enables touch navigation on devices with touch input
			touch: true,

			// Loop the presentation
			loop: false,

			// Change the presentation direction to be RTL
			rtl: false,

			// Turns fragments on and off globally
			fragments: true,

			// Number of milliseconds between automatically proceeding to the
			// next slide, disabled when set to 0, this value can be overwritten
			// by using a data-autoslide attribute on your slides
			autoSlide: 0,

			// Enable slide navigation via mouse wheel
			mouseWheel: false,

			// Apply a 3D roll to links on hover
			rollingLinks: true,

			// Opens links in an iframe preview overlay
			previewLinks: false,

			// Theme (see /css/theme)
			theme: null,

			// Transition style
			transition: 'default', // default/cube/page/concave/zoom/linear/fade/none

			// Transition speed
			transitionSpeed: 'default', // default/fast/slow

			// Transition style for full page slide backgrounds
			backgroundTransition: 'default', // default/linear

			// Script dependencies to load
			dependencies: []
		},

		// The current auto-slide duration
		autoSlide = 0,

		// The horizontal and vertical index of the currently active slide
		indexh = 0,
		indexv = 0,

		// The previous and current slide HTML elements
		previousSlide,
		currentSlide,

		// Slides may hold a data-state attribute which we pick up and apply
		// as a class to the body. This list contains the combined state of
		// all current slides.
		state = [],

		// The current scale of the presentation (see width/height config)
		scale = 1,

		// Cached references to DOM elements
		dom = {},

		// Detect support for CSS 3D transforms
		supports3DTransforms =  'WebkitPerspective' in document.body.style ||
								'MozPerspective' in document.body.style ||
								'msPerspective' in document.body.style ||
								'OPerspective' in document.body.style ||
								'perspective' in document.body.style,

		// Detect support for CSS 2D transforms
		supports2DTransforms =  'WebkitTransform' in document.body.style ||
								'MozTransform' in document.body.style ||
								'msTransform' in document.body.style ||
								'OTransform' in document.body.style ||
								'transform' in document.body.style,

		// Throttles mouse wheel navigation
		mouseWheelTimeout = 0,

		// An interval used to automatically move on to the next slide
		autoSlideTimeout = 0,

		// Delays updates to the URL due to a Chrome thumbnailer bug
		writeURLTimeout = 0,

		// A delay used to activate the overview mode
		activateOverviewTimeout = 0,

		// A delay used to deactivate the overview mode
		deactivateOverviewTimeout = 0,

		// Flags if the interaction event listeners are bound
		eventsAreBound = false,

		// Holds information about the currently ongoing touch input
		touch = {
			startX: 0,
			startY: 0,
			startSpan: 0,
			startCount: 0,
			handled: false,
			threshold: 80
		};

	/**
	 * Starts up the presentation if the client is capable.
	 */
	function initialize( options ) {

		if( !supports2DTransforms && !supports3DTransforms ) {
			document.body.setAttribute( 'class', 'no-transforms' );

			// If the browser doesn't support core features we won't be
			// using JavaScript to control the presentation
			return;
		}

		// Force a layout when the whole page, incl fonts, has loaded
		window.addEventListener( 'load', layout, false );

		// Copy options over to our config object
		extend( config, options );

		// Hide the address bar in mobile browsers
		hideAddressBar();

		// Loads the dependencies and continues to #start() once done
		load();

	}

	/**
	 * Finds and stores references to DOM elements which are
	 * required by the presentation. If a required element is
	 * not found, it is created.
	 */
	function setupDOM() {

		// Cache references to key DOM elements
		dom.theme = document.querySelector( '#theme' );
		dom.wrapper = document.querySelector( '.reveal' );
		dom.slides = document.querySelector( '.reveal .slides' );

		// Background element
		if( !document.querySelector( '.reveal .backgrounds' ) ) {
			dom.background = document.createElement( 'div' );
			dom.background.classList.add( 'backgrounds' );
			dom.wrapper.appendChild( dom.background );
		}

		// Progress bar
		if( !dom.wrapper.querySelector( '.progress' ) ) {
			var progressElement = document.createElement( 'div' );
			progressElement.classList.add( 'progress' );
			progressElement.innerHTML = '<span></span>';
			dom.wrapper.appendChild( progressElement );
		}

		// Arrow controls
		if( !dom.wrapper.querySelector( '.controls' ) ) {
			var controlsElement = document.createElement( 'aside' );
			controlsElement.classList.add( 'controls' );
			controlsElement.innerHTML = '<div class="navigate-left"></div>' +
										'<div class="navigate-right"></div>' +
										'<div class="navigate-up"></div>' +
										'<div class="navigate-down"></div>';
			dom.wrapper.appendChild( controlsElement );
		}

		// State background element [DEPRECATED]
		if( !dom.wrapper.querySelector( '.state-background' ) ) {
			var stateBackgroundElement = document.createElement( 'div' );
			stateBackgroundElement.classList.add( 'state-background' );
			dom.wrapper.appendChild( stateBackgroundElement );
		}

		// Overlay graphic which is displayed during the paused mode
		if( !dom.wrapper.querySelector( '.pause-overlay' ) ) {
			var pausedElement = document.createElement( 'div' );
			pausedElement.classList.add( 'pause-overlay' );
			dom.wrapper.appendChild( pausedElement );
		}

		// Cache references to elements
		dom.progress = document.querySelector( '.reveal .progress' );
		dom.progressbar = document.querySelector( '.reveal .progress span' );

		if ( config.controls ) {
			dom.controls = document.querySelector( '.reveal .controls' );

			// There can be multiple instances of controls throughout the page
			dom.controlsLeft = toArray( document.querySelectorAll( '.navigate-left' ) );
			dom.controlsRight = toArray( document.querySelectorAll( '.navigate-right' ) );
			dom.controlsUp = toArray( document.querySelectorAll( '.navigate-up' ) );
			dom.controlsDown = toArray( document.querySelectorAll( '.navigate-down' ) );
			dom.controlsPrev = toArray( document.querySelectorAll( '.navigate-prev' ) );
			dom.controlsNext = toArray( document.querySelectorAll( '.navigate-next' ) );
		}

	}

	/**
	 * Creates the slide background elements and appends them
	 * to the background container. One element is created per
	 * slide no matter if the given slide has visible background.
	 */
	function createBackgrounds() {

		if( isPrintingPDF() ) {
			document.body.classList.add( 'print-pdf' );
		}

		// Clear prior backgrounds
		dom.background.innerHTML = '';
		dom.background.classList.add( 'no-transition' );

		// Helper method for creating a background element for the
		// given slide
		function _createBackground( slide, container ) {

			var data = {
				background: slide.getAttribute( 'data-background' ),
				backgroundSize: slide.getAttribute( 'data-background-size' ),
				backgroundColor: slide.getAttribute( 'data-background-color' ),
				backgroundRepeat: slide.getAttribute( 'data-background-repeat' ),
				backgroundPosition: slide.getAttribute( 'data-background-position' )
			};

			var element = document.createElement( 'div' );
			element.className = 'slide-background';

			if( data.background ) {
				// Auto-wrap image urls in url(...)
				if( /\.(png|jpg|jpeg|gif|bmp)$/gi.test( data.background ) ) {
					element.style.backgroundImage = 'url('+ data.background +')';
				}
				else {
					element.style.background = data.background;
				}
			}

			// Additional and optional background properties
			if( data.backgroundSize ) element.style.backgroundSize = data.backgroundSize;
			if( data.backgroundColor ) element.style.backgroundColor = data.backgroundColor;
			if( data.backgroundRepeat ) element.style.backgroundRepeat = data.backgroundRepeat;
			if( data.backgroundPosition ) element.style.backgroundPosition = data.backgroundPosition;

			container.appendChild( element );

			return element;

		}

		// Iterate over all horizontal slides
		toArray( document.querySelectorAll( HORIZONTAL_SLIDES_SELECTOR ) ).forEach( function( slideh ) {

			var backgroundStack;

			if( isPrintingPDF() ) {
				backgroundStack = _createBackground( slideh, slideh );
			}
			else {
				backgroundStack = _createBackground( slideh, dom.background );
			}

			// Iterate over all vertical slides
			toArray( slideh.querySelectorAll( 'section' ) ).forEach( function( slidev ) {

				if( isPrintingPDF() ) {
					_createBackground( slidev, slidev );
				}
				else {
					_createBackground( slidev, backgroundStack );
				}

			} );

		} );

	}

	/**
	 * Hides the address bar if we're on a mobile device.
	 */
	function hideAddressBar() {

		if( /iphone|ipod|android/gi.test( navigator.userAgent ) && !/crios/gi.test( navigator.userAgent ) ) {
			// Events that should trigger the address bar to hide
			window.addEventListener( 'load', removeAddressBar, false );
			window.addEventListener( 'orientationchange', removeAddressBar, false );
		}

	}

	/**
	 * Loads the dependencies of reveal.js. Dependencies are
	 * defined via the configuration option 'dependencies'
	 * and will be loaded prior to starting/binding reveal.js.
	 * Some dependencies may have an 'async' flag, if so they
	 * will load after reveal.js has been started up.
	 */
	function load() {

		var scripts = [],
			scriptsAsync = [];

		for( var i = 0, len = config.dependencies.length; i < len; i++ ) {
			var s = config.dependencies[i];

			// Load if there's no condition or the condition is truthy
			if( !s.condition || s.condition() ) {
				if( s.async ) {
					scriptsAsync.push( s.src );
				}
				else {
					scripts.push( s.src );
				}

				// Extension may contain callback functions
				if( typeof s.callback === 'function' ) {
					head.ready( s.src.match( /([\w\d_\-]*)\.?js$|[^\\\/]*$/i )[0], s.callback );
				}
			}
		}

		// Called once synchronous scripts finish loading
		function proceed() {
			if( scriptsAsync.length ) {
				// Load asynchronous scripts
				head.js.apply( null, scriptsAsync );
			}

			start();
		}

		if( scripts.length ) {
			head.ready( proceed );

			// Load synchronous scripts
			head.js.apply( null, scripts );
		}
		else {
			proceed();
		}

	}

	/**
	 * Starts up reveal.js by binding input events and navigating
	 * to the current URL deeplink if there is one.
	 */
	function start() {

		// Make sure we've got all the DOM elements we need
		setupDOM();

		// Updates the presentation to match the current configuration values
		configure();

		// Read the initial hash
		readURL();

		// Notify listeners that the presentation is ready but use a 1ms
		// timeout to ensure it's not fired synchronously after #initialize()
		setTimeout( function() {
			dispatchEvent( 'ready', {
				'indexh': indexh,
				'indexv': indexv,
				'currentSlide': currentSlide
			} );
		}, 1 );

	}

	/**
	 * Applies the configuration settings from the config
	 * object. May be called multiple times.
	 */
	function configure( options ) {

		dom.wrapper.classList.remove( config.transition );

		// New config options may be passed when this method
		// is invoked through the API after initialization
		if( typeof options === 'object' ) extend( config, options );

		// Force linear transition based on browser capabilities
		if( supports3DTransforms === false ) config.transition = 'linear';

		dom.wrapper.classList.add( config.transition );

		dom.wrapper.setAttribute( 'data-transition-speed', config.transitionSpeed );
		dom.wrapper.setAttribute( 'data-background-transition', config.backgroundTransition );

		if( dom.controls ) {
			dom.controls.style.display = ( config.controls && dom.controls ) ? 'block' : 'none';
		}

		if( dom.progress ) {
			dom.progress.style.display = ( config.progress && dom.progress ) ? 'block' : 'none';
		}

		if( config.rtl ) {
			dom.wrapper.classList.add( 'rtl' );
		}
		else {
			dom.wrapper.classList.remove( 'rtl' );
		}

		if( config.center ) {
			dom.wrapper.classList.add( 'center' );
		}
		else {
			dom.wrapper.classList.remove( 'center' );
		}

		if( config.mouseWheel ) {
			document.addEventListener( 'DOMMouseScroll', onDocumentMouseScroll, false ); // FF
			document.addEventListener( 'mousewheel', onDocumentMouseScroll, false );
		}
		else {
			document.removeEventListener( 'DOMMouseScroll', onDocumentMouseScroll, false ); // FF
			document.removeEventListener( 'mousewheel', onDocumentMouseScroll, false );
		}

		// Rolling 3D links
		if( config.rollingLinks ) {
			enableRollingLinks();
		}
		else {
			disableRollingLinks();
		}

		// Iframe link previews
		if( config.previewLinks ) {
			enablePreviewLinks();
		}
		else {
			disablePreviewLinks();
			enablePreviewLinks( '[data-preview-link]' );
		}

		// Load the theme in the config, if it's not already loaded
		if( config.theme && dom.theme ) {
			var themeURL = dom.theme.getAttribute( 'href' );
			var themeFinder = /[^\/]*?(?=\.css)/;
			var themeName = themeURL.match(themeFinder)[0];

			if(  config.theme !== themeName ) {
				themeURL = themeURL.replace(themeFinder, config.theme);
				dom.theme.setAttribute( 'href', themeURL );
			}
		}

		sync();

	}

	/**
	 * Binds all event listeners.
	 */
	function addEventListeners() {

		eventsAreBound = true;

		window.addEventListener( 'hashchange', onWindowHashChange, false );
		window.addEventListener( 'resize', onWindowResize, false );

		if( config.touch ) {
			dom.wrapper.addEventListener( 'touchstart', onTouchStart, false );
			dom.wrapper.addEventListener( 'touchmove', onTouchMove, false );
			dom.wrapper.addEventListener( 'touchend', onTouchEnd, false );

			// Support pointer-style touch interaction as well
			if( window.navigator.msPointerEnabled ) {
				dom.wrapper.addEventListener( 'MSPointerDown', onPointerDown, false );
				dom.wrapper.addEventListener( 'MSPointerMove', onPointerMove, false );
				dom.wrapper.addEventListener( 'MSPointerUp', onPointerUp, false );
			}
		}

		if( config.keyboard ) {
			document.addEventListener( 'keydown', onDocumentKeyDown, false );
		}

		if ( config.progress && dom.progress ) {
			dom.progress.addEventListener( 'click', onProgressClicked, false );
		}

		if ( config.controls && dom.controls ) {
			[ 'touchstart', 'click' ].forEach( function( eventName ) {
				dom.controlsLeft.forEach( function( el ) { el.addEventListener( eventName, onNavigateLeftClicked, false ); } );
				dom.controlsRight.forEach( function( el ) { el.addEventListener( eventName, onNavigateRightClicked, false ); } );
				dom.controlsUp.forEach( function( el ) { el.addEventListener( eventName, onNavigateUpClicked, false ); } );
				dom.controlsDown.forEach( function( el ) { el.addEventListener( eventName, onNavigateDownClicked, false ); } );
				dom.controlsPrev.forEach( function( el ) { el.addEventListener( eventName, onNavigatePrevClicked, false ); } );
				dom.controlsNext.forEach( function( el ) { el.addEventListener( eventName, onNavigateNextClicked, false ); } );
			} );
		}

	}

	/**
	 * Unbinds all event listeners.
	 */
	function removeEventListeners() {

		eventsAreBound = false;

		document.removeEventListener( 'keydown', onDocumentKeyDown, false );
		window.removeEventListener( 'hashchange', onWindowHashChange, false );
		window.removeEventListener( 'resize', onWindowResize, false );

		dom.wrapper.removeEventListener( 'touchstart', onTouchStart, false );
		dom.wrapper.removeEventListener( 'touchmove', onTouchMove, false );
		dom.wrapper.removeEventListener( 'touchend', onTouchEnd, false );

		if( window.navigator.msPointerEnabled ) {
			dom.wrapper.removeEventListener( 'MSPointerDown', onPointerDown, false );
			dom.wrapper.removeEventListener( 'MSPointerMove', onPointerMove, false );
			dom.wrapper.removeEventListener( 'MSPointerUp', onPointerUp, false );
		}

		if ( config.progress && dom.progress ) {
			dom.progress.removeEventListener( 'click', onProgressClicked, false );
		}

		if ( config.controls && dom.controls ) {
			[ 'touchstart', 'click' ].forEach( function( eventName ) {
				dom.controlsLeft.forEach( function( el ) { el.removeEventListener( eventName, onNavigateLeftClicked, false ); } );
				dom.controlsRight.forEach( function( el ) { el.removeEventListener( eventName, onNavigateRightClicked, false ); } );
				dom.controlsUp.forEach( function( el ) { el.removeEventListener( eventName, onNavigateUpClicked, false ); } );
				dom.controlsDown.forEach( function( el ) { el.removeEventListener( eventName, onNavigateDownClicked, false ); } );
				dom.controlsPrev.forEach( function( el ) { el.removeEventListener( eventName, onNavigatePrevClicked, false ); } );
				dom.controlsNext.forEach( function( el ) { el.removeEventListener( eventName, onNavigateNextClicked, false ); } );
			} );
		}

	}

	/**
	 * Extend object a with the properties of object b.
	 * If there's a conflict, object b takes precedence.
	 */
	function extend( a, b ) {

		for( var i in b ) {
			a[ i ] = b[ i ];
		}

	}

	/**
	 * Converts the target object to an array.
	 */
	function toArray( o ) {

		return Array.prototype.slice.call( o );

	}

	/**
	 * Measures the distance in pixels between point a
	 * and point b.
	 *
	 * @param {Object} a point with x/y properties
	 * @param {Object} b point with x/y properties
	 */
	function distanceBetween( a, b ) {

		var dx = a.x - b.x,
			dy = a.y - b.y;

		return Math.sqrt( dx*dx + dy*dy );

	}

	/**
<<<<<<< HEAD
	 * Retrieves the height of the given element by looking
	 * at the position and height of its immediate children.
	 */
	function getAbsoluteHeight( element ) {

		var height = 0;

		if( element ) {
			var absoluteChildren = 0;

			toArray( element.childNodes ).forEach( function( child ) {

				if( typeof child.offsetTop === 'number' && child.style ) {
					// Count # of abs children
					if( child.style.position === 'absolute' ) {
						absoluteChildren += 1;
					}

					height = Math.max( height, child.offsetTop + child.offsetHeight );
				}

			} );

			// If there are no absolute children, use offsetHeight
			if( absoluteChildren === 0 ) {
				height = element.offsetHeight;
			}

		}

		return height;
=======
	 * Checks if this instance is being used to print a PDF.
	 */
	function isPrintingPDF() {

		return ( /print-pdf/gi ).test( window.location.search );
>>>>>>> 424f8ee9

	}

	/**
	 * Causes the address bar to hide on mobile devices,
	 * more vertical space ftw.
	 */
	function removeAddressBar() {

		if( window.orientation === 0 ) {
			document.documentElement.style.overflow = 'scroll';
			document.body.style.height = '120%';
		}
		else {
			document.documentElement.style.overflow = '';
			document.body.style.height = '100%';
		}

		setTimeout( function() {
			window.scrollTo( 0, 1 );
		}, 10 );

	}

	/**
	 * Dispatches an event of the specified type from the
	 * reveal DOM element.
	 */
	function dispatchEvent( type, properties ) {

		var event = document.createEvent( "HTMLEvents", 1, 2 );
		event.initEvent( type, true, true );
		extend( event, properties );
		dom.wrapper.dispatchEvent( event );

	}

	/**
	 * Wrap all links in 3D goodness.
	 */
	function enableRollingLinks() {

		if( supports3DTransforms && !( 'msPerspective' in document.body.style ) ) {
			var anchors = document.querySelectorAll( SLIDES_SELECTOR + ' a:not(.image)' );

			for( var i = 0, len = anchors.length; i < len; i++ ) {
				var anchor = anchors[i];

				if( anchor.textContent && !anchor.querySelector( '*' ) && ( !anchor.className || !anchor.classList.contains( anchor, 'roll' ) ) ) {
					var span = document.createElement('span');
					span.setAttribute('data-title', anchor.text);
					span.innerHTML = anchor.innerHTML;

					anchor.classList.add( 'roll' );
					anchor.innerHTML = '';
					anchor.appendChild(span);
				}
			}
		}

	}

	/**
	 * Unwrap all 3D links.
	 */
	function disableRollingLinks() {

		var anchors = document.querySelectorAll( SLIDES_SELECTOR + ' a.roll' );

		for( var i = 0, len = anchors.length; i < len; i++ ) {
			var anchor = anchors[i];
			var span = anchor.querySelector( 'span' );

			if( span ) {
				anchor.classList.remove( 'roll' );
				anchor.innerHTML = span.innerHTML;
			}
		}

	}

	/**
	 * Bind preview frame links.
	 */
	function enablePreviewLinks( selector ) {

		var anchors = toArray( document.querySelectorAll( selector ? selector : 'a' ) );

		anchors.forEach( function( element ) {
			if( /^(http|www)/gi.test( element.getAttribute( 'href' ) ) ) {
				element.addEventListener( 'click', onPreviewLinkClicked, false );
			}
		} );

	}

	/**
	 * Unbind preview frame links.
	 */
	function disablePreviewLinks() {

		var anchors = toArray( document.querySelectorAll( 'a' ) );

		anchors.forEach( function( element ) {
			if( /^(http|www)/gi.test( element.getAttribute( 'href' ) ) ) {
				element.removeEventListener( 'click', onPreviewLinkClicked, false );
			}
		} );

	}

	/**
	 * Opens a preview window for the target URL.
	 */
	function openPreview( url ) {

		closePreview();

		dom.preview = document.createElement( 'div' );
		dom.preview.classList.add( 'preview-link-overlay' );
		dom.wrapper.appendChild( dom.preview );

		dom.preview.innerHTML = [
			'<header>',
				'<a class="close" href="#"><span class="icon"></span></a>',
				'<a class="external" href="'+ url +'" target="_blank"><span class="icon"></span></a>',
			'</header>',
			'<div class="spinner"></div>',
			'<div class="viewport">',
				'<iframe src="'+ url +'"></iframe>',
			'</div>'
		].join('');

		dom.preview.querySelector( 'iframe' ).addEventListener( 'load', function( event ) {
			dom.preview.classList.add( 'loaded' );
		}, false );

		dom.preview.querySelector( '.close' ).addEventListener( 'click', function( event ) {
			closePreview();
			event.preventDefault();
		}, false );

		dom.preview.querySelector( '.external' ).addEventListener( 'click', function( event ) {
			closePreview();
		}, false );

		setTimeout( function() {
			dom.preview.classList.add( 'visible' );
		}, 1 );

	}

	/**
	 * Closes the iframe preview window.
	 */
	function closePreview() {

		if( dom.preview ) {
			dom.preview.setAttribute( 'src', '' );
			dom.preview.parentNode.removeChild( dom.preview );
			dom.preview = null;
		}

	}

	/**
	 * Return a sorted fragments list, ordered by an increasing
	 * "data-fragment-index" attribute.
	 *
	 * Fragments will be revealed in the order that they are returned by
	 * this function, so you can use the index attributes to control the
	 * order of fragment appearance.
	 *
	 * To maintain a sensible default fragment order, fragments are presumed
	 * to be passed in document order. This function adds a "fragment-index"
	 * attribute to each node if such an attribute is not already present,
	 * and sets that attribute to an integer value which is the position of
	 * the fragment within the fragments list.
	 */
	function sortFragments( fragments ) {

		var a = toArray( fragments );

		a.forEach( function( el, idx ) {
			if( !el.hasAttribute( 'data-fragment-index' ) ) {
				el.setAttribute( 'data-fragment-index', idx );
			}
		} );

		a.sort( function( l, r ) {
			return l.getAttribute( 'data-fragment-index' ) - r.getAttribute( 'data-fragment-index');
		} );

		return a;

	}

	/**
	 * Applies JavaScript-controlled layout rules to the
	 * presentation.
	 */
	function layout() {

		if( dom.wrapper && !isPrintingPDF() ) {

			// Available space to scale within
			var availableWidth = dom.wrapper.offsetWidth,
				availableHeight = dom.wrapper.offsetHeight;

			// Reduce available space by margin
			availableWidth -= ( availableHeight * config.margin );
			availableHeight -= ( availableHeight * config.margin );

			// Dimensions of the content
			var slideWidth = config.width,
				slideHeight = config.height;

			// Slide width may be a percentage of available width
			if( typeof slideWidth === 'string' && /%$/.test( slideWidth ) ) {
				slideWidth = parseInt( slideWidth, 10 ) / 100 * availableWidth;
			}

			// Slide height may be a percentage of available height
			if( typeof slideHeight === 'string' && /%$/.test( slideHeight ) ) {
				slideHeight = parseInt( slideHeight, 10 ) / 100 * availableHeight;
			}

			dom.slides.style.width = slideWidth + 'px';
			dom.slides.style.height = slideHeight + 'px';

			// Determine scale of content to fit within available space
			scale = Math.min( availableWidth / slideWidth, availableHeight / slideHeight );

			// Respect max/min scale settings
			scale = Math.max( scale, config.minScale );
			scale = Math.min( scale, config.maxScale );

			// Prefer applying scale via zoom since Chrome blurs scaled content
			// with nested transforms
			if( typeof dom.slides.style.zoom !== 'undefined' && !navigator.userAgent.match( /(iphone|ipod|ipad|android)/gi ) ) {
				dom.slides.style.zoom = scale;
			}
			// Apply scale transform as a fallback
			else {
				var transform = 'translate(-50%, -50%) scale('+ scale +') translate(50%, 50%)';

				dom.slides.style.WebkitTransform = transform;
				dom.slides.style.MozTransform = transform;
				dom.slides.style.msTransform = transform;
				dom.slides.style.OTransform = transform;
				dom.slides.style.transform = transform;
			}

			// Select all slides, vertical and horizontal
			var slides = toArray( document.querySelectorAll( SLIDES_SELECTOR ) );

			for( var i = 0, len = slides.length; i < len; i++ ) {
				var slide = slides[ i ];

				// Don't bother updating invisible slides
				if( slide.style.display === 'none' ) {
					continue;
				}

				if( config.center ) {
					// Vertical stacks are not centred since their section
					// children will be
					if( slide.classList.contains( 'stack' ) ) {
						slide.style.top = 0;
					}
					else {
						slide.style.top = Math.max( - ( getAbsoluteHeight( slide ) / 2 ) - 20, -slideHeight / 2 ) + 'px';
					}
				}
				else {
					slide.style.top = '';
				}

			}

			updateProgress();

		}

	}

	/**
	 * Stores the vertical index of a stack so that the same
	 * vertical slide can be selected when navigating to and
	 * from the stack.
	 *
	 * @param {HTMLElement} stack The vertical stack element
	 * @param {int} v Index to memorize
	 */
	function setPreviousVerticalIndex( stack, v ) {

		if( typeof stack === 'object' && typeof stack.setAttribute === 'function' ) {
			stack.setAttribute( 'data-previous-indexv', v || 0 );
		}

	}

	/**
	 * Retrieves the vertical index which was stored using
	 * #setPreviousVerticalIndex() or 0 if no previous index
	 * exists.
	 *
	 * @param {HTMLElement} stack The vertical stack element
	 */
	function getPreviousVerticalIndex( stack ) {

		if( typeof stack === 'object' && typeof stack.setAttribute === 'function' && stack.classList.contains( 'stack' ) ) {
			// Prefer manually defined start-indexv
			var attributeName = stack.hasAttribute( 'data-start-indexv' ) ? 'data-start-indexv' : 'data-previous-indexv';

			return parseInt( stack.getAttribute( attributeName ) || 0, 10 );
		}

		return 0;

	}

	/**
	 * Displays the overview of slides (quick nav) by
	 * scaling down and arranging all slide elements.
	 *
	 * Experimental feature, might be dropped if perf
	 * can't be improved.
	 */
	function activateOverview() {

		// Only proceed if enabled in config
		if( config.overview ) {

			// Don't auto-slide while in overview mode
			cancelAutoSlide();

			var wasActive = dom.wrapper.classList.contains( 'overview' );

			dom.wrapper.classList.add( 'overview' );
			dom.wrapper.classList.remove( 'exit-overview' );

			clearTimeout( activateOverviewTimeout );
			clearTimeout( deactivateOverviewTimeout );

			// Not the pretties solution, but need to let the overview
			// class apply first so that slides are measured accurately
			// before we can position them
			activateOverviewTimeout = setTimeout( function(){

				var horizontalSlides = document.querySelectorAll( HORIZONTAL_SLIDES_SELECTOR );

				for( var i = 0, len1 = horizontalSlides.length; i < len1; i++ ) {
					var hslide = horizontalSlides[i],
						hoffset = config.rtl ? -105 : 105,
						htransform = 'translateZ(-2500px) translate(' + ( ( i - indexh ) * hoffset ) + '%, 0%)';

					hslide.setAttribute( 'data-index-h', i );
					hslide.style.display = 'block';
					hslide.style.WebkitTransform = htransform;
					hslide.style.MozTransform = htransform;
					hslide.style.msTransform = htransform;
					hslide.style.OTransform = htransform;
					hslide.style.transform = htransform;

					if( hslide.classList.contains( 'stack' ) ) {

						var verticalSlides = hslide.querySelectorAll( 'section' );

						for( var j = 0, len2 = verticalSlides.length; j < len2; j++ ) {
							var verticalIndex = i === indexh ? indexv : getPreviousVerticalIndex( hslide );

							var vslide = verticalSlides[j],
								vtransform = 'translate(0%, ' + ( ( j - verticalIndex ) * 105 ) + '%)';

							vslide.setAttribute( 'data-index-h', i );
							vslide.setAttribute( 'data-index-v', j );
							vslide.style.display = 'block';
							vslide.style.WebkitTransform = vtransform;
							vslide.style.MozTransform = vtransform;
							vslide.style.msTransform = vtransform;
							vslide.style.OTransform = vtransform;
							vslide.style.transform = vtransform;

							// Navigate to this slide on click
							vslide.addEventListener( 'click', onOverviewSlideClicked, true );
						}

					}
					else {

						// Navigate to this slide on click
						hslide.addEventListener( 'click', onOverviewSlideClicked, true );

					}
				}

				layout();

				if( !wasActive ) {
					// Notify observers of the overview showing
					dispatchEvent( 'overviewshown', {
						'indexh': indexh,
						'indexv': indexv,
						'currentSlide': currentSlide
					} );
				}

			}, 10 );

		}

	}

	/**
	 * Exits the slide overview and enters the currently
	 * active slide.
	 */
	function deactivateOverview() {

		// Only proceed if enabled in config
		if( config.overview ) {

			clearTimeout( activateOverviewTimeout );
			clearTimeout( deactivateOverviewTimeout );

			dom.wrapper.classList.remove( 'overview' );

			// Temporarily add a class so that transitions can do different things
			// depending on whether they are exiting/entering overview, or just
			// moving from slide to slide
			dom.wrapper.classList.add( 'exit-overview' );

			deactivateOverviewTimeout = setTimeout( function () {
				dom.wrapper.classList.remove( 'exit-overview' );
			}, 10);

			// Select all slides
			var slides = toArray( document.querySelectorAll( SLIDES_SELECTOR ) );

			for( var i = 0, len = slides.length; i < len; i++ ) {
				var element = slides[i];

				element.style.display = '';

				// Resets all transforms to use the external styles
				element.style.WebkitTransform = '';
				element.style.MozTransform = '';
				element.style.msTransform = '';
				element.style.OTransform = '';
				element.style.transform = '';

				element.removeEventListener( 'click', onOverviewSlideClicked, true );
			}

			slide( indexh, indexv );

			cueAutoSlide();

			// Notify observers of the overview hiding
			dispatchEvent( 'overviewhidden', {
				'indexh': indexh,
				'indexv': indexv,
				'currentSlide': currentSlide
			} );

		}
	}

	/**
	 * Toggles the slide overview mode on and off.
	 *
	 * @param {Boolean} override Optional flag which overrides the
	 * toggle logic and forcibly sets the desired state. True means
	 * overview is open, false means it's closed.
	 */
	function toggleOverview( override ) {

		if( typeof override === 'boolean' ) {
			override ? activateOverview() : deactivateOverview();
		}
		else {
			isOverview() ? deactivateOverview() : activateOverview();
		}

	}

	/**
	 * Checks if the overview is currently active.
	 *
	 * @return {Boolean} true if the overview is active,
	 * false otherwise
	 */
	function isOverview() {

		return dom.wrapper.classList.contains( 'overview' );

	}

	/**
	 * Checks if the current or specified slide is vertical
	 * (nested within another slide).
	 *
	 * @param {HTMLElement} slide [optional] The slide to check
	 * orientation of
	 */
	function isVerticalSlide( slide ) {

		// Prefer slide argument, otherwise use current slide
		slide = slide ? slide : currentSlide;

		return slide && !!slide.parentNode.nodeName.match( /section/i );

	}

	/**
	 * Handling the fullscreen functionality via the fullscreen API
	 *
	 * @see http://fullscreen.spec.whatwg.org/
	 * @see https://developer.mozilla.org/en-US/docs/DOM/Using_fullscreen_mode
	 */
	function enterFullscreen() {

		var element = document.body;

		// Check which implementation is available
		var requestMethod = element.requestFullScreen ||
							element.webkitRequestFullscreen ||
							element.webkitRequestFullScreen ||
							element.mozRequestFullScreen ||
							element.msRequestFullScreen;

		if( requestMethod ) {
			requestMethod.apply( element );
		}

	}

	/**
	 * Enters the paused mode which fades everything on screen to
	 * black.
	 */
	function pause() {

		var wasPaused = dom.wrapper.classList.contains( 'paused' );

		cancelAutoSlide();
		dom.wrapper.classList.add( 'paused' );

		if( wasPaused === false ) {
			dispatchEvent( 'paused' );
		}

	}

	/**
	 * Exits from the paused mode.
	 */
	function resume() {

		var wasPaused = dom.wrapper.classList.contains( 'paused' );
		dom.wrapper.classList.remove( 'paused' );

		cueAutoSlide();

		if( wasPaused ) {
			dispatchEvent( 'resumed' );
		}

	}

	/**
	 * Toggles the paused mode on and off.
	 */
	function togglePause() {

		if( isPaused() ) {
			resume();
		}
		else {
			pause();
		}

	}

	/**
	 * Checks if we are currently in the paused mode.
	 */
	function isPaused() {

		return dom.wrapper.classList.contains( 'paused' );

	}

	/**
	 * Steps from the current point in the presentation to the
	 * slide which matches the specified horizontal and vertical
	 * indices.
	 *
	 * @param {int} h Horizontal index of the target slide
	 * @param {int} v Vertical index of the target slide
	 * @param {int} f Optional index of a fragment within the
	 * target slide to activate
	 * @param {int} o Optional origin for use in multimaster environments
	 */
	function slide( h, v, f, o ) {

		// Remember where we were at before
		previousSlide = currentSlide;

		// Query all horizontal slides in the deck
		var horizontalSlides = document.querySelectorAll( HORIZONTAL_SLIDES_SELECTOR );

		// If no vertical index is specified and the upcoming slide is a
		// stack, resume at its previous vertical index
		if( v === undefined ) {
			v = getPreviousVerticalIndex( horizontalSlides[ h ] );
		}

		// If we were on a vertical stack, remember what vertical index
		// it was on so we can resume at the same position when returning
		if( previousSlide && previousSlide.parentNode && previousSlide.parentNode.classList.contains( 'stack' ) ) {
			setPreviousVerticalIndex( previousSlide.parentNode, indexv );
		}

		// Remember the state before this slide
		var stateBefore = state.concat();

		// Reset the state array
		state.length = 0;

		var indexhBefore = indexh,
			indexvBefore = indexv;

		// Activate and transition to the new slide
		indexh = updateSlides( HORIZONTAL_SLIDES_SELECTOR, h === undefined ? indexh : h );
		indexv = updateSlides( VERTICAL_SLIDES_SELECTOR, v === undefined ? indexv : v );

		layout();

		// Apply the new state
		stateLoop: for( var i = 0, len = state.length; i < len; i++ ) {
			// Check if this state existed on the previous slide. If it
			// did, we will avoid adding it repeatedly
			for( var j = 0; j < stateBefore.length; j++ ) {
				if( stateBefore[j] === state[i] ) {
					stateBefore.splice( j, 1 );
					continue stateLoop;
				}
			}

			document.documentElement.classList.add( state[i] );

			// Dispatch custom event matching the state's name
			dispatchEvent( state[i] );
		}

		// Clean up the remains of the previous state
		while( stateBefore.length ) {
			document.documentElement.classList.remove( stateBefore.pop() );
		}

		// If the overview is active, re-activate it to update positions
		if( isOverview() ) {
			activateOverview();
		}

		// Update the URL hash after a delay since updating it mid-transition
		// is likely to cause visual lag
		writeURL( 1500 );

		// Find the current horizontal slide and any possible vertical slides
		// within it
		var currentHorizontalSlide = horizontalSlides[ indexh ],
			currentVerticalSlides = currentHorizontalSlide.querySelectorAll( 'section' );

		// Store references to the previous and current slides
		currentSlide = currentVerticalSlides[ indexv ] || currentHorizontalSlide;


		// Show fragment, if specified
		if( typeof f !== 'undefined' ) {
			var fragments = sortFragments( currentSlide.querySelectorAll( '.fragment' ) );

			toArray( fragments ).forEach( function( fragment, indexf ) {
				if( indexf < f ) {
					fragment.classList.add( 'visible' );
				}
				else {
					fragment.classList.remove( 'visible' );
				}
			} );
		}

		// Dispatch an event if the slide changed
		var slideChanged = ( indexh !== indexhBefore || indexv !== indexvBefore );
		if( slideChanged ) {
			dispatchEvent( 'slidechanged', {
				'indexh': indexh,
				'indexv': indexv,
				'previousSlide': previousSlide,
				'currentSlide': currentSlide,
				'origin': o
			} );
		}
		else {
			// Ensure that the previous slide is never the same as the current
			previousSlide = null;
		}

		// Solves an edge case where the previous slide maintains the
		// 'present' class when navigating between adjacent vertical
		// stacks
		if( previousSlide ) {
			previousSlide.classList.remove( 'present' );

			// Reset all slides upon navigate to home
			// Issue: #285
			if ( document.querySelector( HOME_SLIDE_SELECTOR ).classList.contains( 'present' ) ) {
				// Launch async task
				setTimeout( function () {
					var slides = toArray( document.querySelectorAll( HORIZONTAL_SLIDES_SELECTOR + '.stack') ), i;
					for( i in slides ) {
						if( slides[i] ) {
							// Reset stack
							setPreviousVerticalIndex( slides[i], 0 );
						}
					}
				}, 0 );
			}
		}

		// Handle embedded content
		if( slideChanged ) {
			stopEmbeddedContent( previousSlide );
			startEmbeddedContent( currentSlide );
		}

		updateControls();
		updateProgress();
		updateBackground();

	}

	/**
	 * Syncs the presentation with the current DOM. Useful
	 * when new slides or control elements are added or when
	 * the configuration has changed.
	 */
	function sync() {

		// Subscribe to input
		removeEventListeners();
		addEventListeners();

		// Force a layout to make sure the current config is accounted for
		layout();

		// Reflect the current autoSlide value
		autoSlide = config.autoSlide;

		// Start auto-sliding if it's enabled
		cueAutoSlide();

		// Re-create the slide backgrounds
		createBackgrounds();

		updateControls();
		updateProgress();
		updateBackground();

	}

	/**
	 * Updates one dimension of slides by showing the slide
	 * with the specified index.
	 *
	 * @param {String} selector A CSS selector that will fetch
	 * the group of slides we are working with
	 * @param {Number} index The index of the slide that should be
	 * shown
	 *
	 * @return {Number} The index of the slide that is now shown,
	 * might differ from the passed in index if it was out of
	 * bounds.
	 */
	function updateSlides( selector, index ) {

		// Select all slides and convert the NodeList result to
		// an array
		var slides = toArray( document.querySelectorAll( selector ) ),
			slidesLength = slides.length;

		if( slidesLength ) {

			// Should the index loop?
			if( config.loop ) {
				index %= slidesLength;

				if( index < 0 ) {
					index = slidesLength + index;
				}
			}

			// Enforce max and minimum index bounds
			index = Math.max( Math.min( index, slidesLength - 1 ), 0 );

			for( var i = 0; i < slidesLength; i++ ) {
				var element = slides[i];

				// Optimization; hide all slides that are three or more steps
				// away from the present slide
				if( isOverview() === false ) {
					// The distance loops so that it measures 1 between the first
					// and last slides
					var distance = Math.abs( ( index - i ) % ( slidesLength - 3 ) ) || 0;

					element.style.display = distance > 3 ? 'none' : 'block';
				}

				var reverse = config.rtl && !isVerticalSlide( element );

				element.classList.remove( 'past' );
				element.classList.remove( 'present' );
				element.classList.remove( 'future' );

				// http://www.w3.org/html/wg/drafts/html/master/editing.html#the-hidden-attribute
				element.setAttribute( 'hidden', '' );

				if( i < index ) {
					// Any element previous to index is given the 'past' class
					element.classList.add( reverse ? 'future' : 'past' );
				}
				else if( i > index ) {
					// Any element subsequent to index is given the 'future' class
					element.classList.add( reverse ? 'past' : 'future' );
				}

				// If this element contains vertical slides
				if( element.querySelector( 'section' ) ) {
					element.classList.add( 'stack' );
				}
			}

			// Mark the current slide as present
			slides[index].classList.add( 'present' );
			slides[index].removeAttribute( 'hidden' );

			// If this slide has a state associated with it, add it
			// onto the current state of the deck
			var slideState = slides[index].getAttribute( 'data-state' );
			if( slideState ) {
				state = state.concat( slideState.split( ' ' ) );
			}

			// If this slide has a data-autoslide attribtue associated use this as
			// autoSlide value otherwise use the global configured time
			var slideAutoSlide = slides[index].getAttribute( 'data-autoslide' );
			if( slideAutoSlide ) {
				autoSlide = parseInt( slideAutoSlide, 10 );
			}
			else {
				autoSlide = config.autoSlide;
			}

		}
		else {
			// Since there are no slides we can't be anywhere beyond the
			// zeroth index
			index = 0;
		}

		return index;

	}

	/**
	 * Updates the progress bar to reflect the current slide.
	 */
	function updateProgress() {

		// Update progress if enabled
		if( config.progress && dom.progress ) {

			var horizontalSlides = toArray( document.querySelectorAll( HORIZONTAL_SLIDES_SELECTOR ) );

			// The number of past and total slides
			var totalCount = document.querySelectorAll( SLIDES_SELECTOR + ':not(.stack)' ).length;
			var pastCount = 0;

			// Step through all slides and count the past ones
			mainLoop: for( var i = 0; i < horizontalSlides.length; i++ ) {

				var horizontalSlide = horizontalSlides[i];
				var verticalSlides = toArray( horizontalSlide.querySelectorAll( 'section' ) );

				for( var j = 0; j < verticalSlides.length; j++ ) {

					// Stop as soon as we arrive at the present
					if( verticalSlides[j].classList.contains( 'present' ) ) {
						break mainLoop;
					}

					pastCount++;

				}

				// Stop as soon as we arrive at the present
				if( horizontalSlide.classList.contains( 'present' ) ) {
					break;
				}

				// Don't count the wrapping section for vertical slides
				if( horizontalSlide.classList.contains( 'stack' ) === false ) {
					pastCount++;
				}

			}

			dom.progressbar.style.width = ( pastCount / ( totalCount - 1 ) ) * window.innerWidth + 'px';

		}

	}

	/**
	 * Updates the state of all control/navigation arrows.
	 */
	function updateControls() {

		if ( config.controls && dom.controls ) {

			var routes = availableRoutes();
			var fragments = availableFragments();

			// Remove the 'enabled' class from all directions
			dom.controlsLeft.concat( dom.controlsRight )
							.concat( dom.controlsUp )
							.concat( dom.controlsDown )
							.concat( dom.controlsPrev )
							.concat( dom.controlsNext ).forEach( function( node ) {
				node.classList.remove( 'enabled' );
				node.classList.remove( 'fragmented' );
			} );

			// Add the 'enabled' class to the available routes
			if( routes.left ) dom.controlsLeft.forEach( function( el ) { el.classList.add( 'enabled' );	} );
			if( routes.right ) dom.controlsRight.forEach( function( el ) { el.classList.add( 'enabled' ); } );
			if( routes.up ) dom.controlsUp.forEach( function( el ) { el.classList.add( 'enabled' );	} );
			if( routes.down ) dom.controlsDown.forEach( function( el ) { el.classList.add( 'enabled' ); } );

			// Prev/next buttons
			if( routes.left || routes.up ) dom.controlsPrev.forEach( function( el ) { el.classList.add( 'enabled' ); } );
			if( routes.right || routes.down ) dom.controlsNext.forEach( function( el ) { el.classList.add( 'enabled' ); } );

			// Highlight fragment directions
			if( currentSlide ) {

				// Always apply fragment decorator to prev/next buttons
				if( fragments.prev ) dom.controlsPrev.forEach( function( el ) { el.classList.add( 'fragmented', 'enabled' ); } );
				if( fragments.next ) dom.controlsNext.forEach( function( el ) { el.classList.add( 'fragmented', 'enabled' ); } );

				// Apply fragment decorators to directional buttons based on
				// what slide axis they are in
				if( isVerticalSlide( currentSlide ) ) {
					if( fragments.prev ) dom.controlsUp.forEach( function( el ) { el.classList.add( 'fragmented', 'enabled' ); } );
					if( fragments.next ) dom.controlsDown.forEach( function( el ) { el.classList.add( 'fragmented', 'enabled' ); } );
				}
				else {
					if( fragments.prev ) dom.controlsLeft.forEach( function( el ) { el.classList.add( 'fragmented', 'enabled' ); } );
					if( fragments.next ) dom.controlsRight.forEach( function( el ) { el.classList.add( 'fragmented', 'enabled' ); } );
				}
			}

		}

	}

	/**
	 * Updates the background elements to reflect the current 
	 * slide.
	 */
	function updateBackground() {

		// Update the classes of all backgrounds to match the 
		// states of their slides (past/present/future)
		toArray( dom.background.childNodes ).forEach( function( backgroundh, h ) {

			// Reverse past/future classes when in RTL mode
			var horizontalPast = config.rtl ? 'future' : 'past',
				horizontalFuture = config.rtl ? 'past' : 'future';

			backgroundh.className = 'slide-background ' + ( h < indexh ? horizontalPast : h > indexh ? horizontalFuture : 'present' );

			toArray( backgroundh.childNodes ).forEach( function( backgroundv, v ) {

				backgroundv.className = 'slide-background ' + ( v < indexv ? 'past' : v > indexv ? 'future' : 'present' );

			} );

		} );

		// Allow the first background to apply without transition
		setTimeout( function() {
			dom.background.classList.remove( 'no-transition' );
		}, 1 );

	}

	/**
	 * Determine what available routes there are for navigation.
	 *
	 * @return {Object} containing four booleans: left/right/up/down
	 */
	function availableRoutes() {

		var horizontalSlides = document.querySelectorAll( HORIZONTAL_SLIDES_SELECTOR ),
			verticalSlides = document.querySelectorAll( VERTICAL_SLIDES_SELECTOR );

		var routes = {
			left: indexh > 0 || config.loop,
			right: indexh < horizontalSlides.length - 1 || config.loop,
			up: indexv > 0,
			down: indexv < verticalSlides.length - 1
		};

		// reverse horizontal controls for rtl
		if( config.rtl ) {
			var left = routes.left;
			routes.left = routes.right;
			routes.right = left;
		}

		return routes;

	}

	/**
	 * Returns an object describing the available fragment
	 * directions.
	 *
	 * @return {Object} two boolean properties: prev/next
	 */
	function availableFragments() {

		if( currentSlide && config.fragments ) {
			var fragments = currentSlide.querySelectorAll( '.fragment' );
			var hiddenFragments = currentSlide.querySelectorAll( '.fragment:not(.visible)' );

			return {
				prev: fragments.length - hiddenFragments.length > 0,
				next: !!hiddenFragments.length
			};
		}
		else {
			return { prev: false, next: false };
		}

	}

	/**
	 * Start playback of any embedded content inside of
	 * the targeted slide.
	 */
	function startEmbeddedContent( slide ) {

		if( slide ) {
			// HTML5 media elements
			toArray( slide.querySelectorAll( 'video, audio' ) ).forEach( function( el ) {
				if( el.hasAttribute( 'data-autoplay' ) ) {
					el.play();
				}
			} );

			// YouTube embeds
			toArray( slide.querySelectorAll( 'iframe[src*="youtube.com/embed/"]' ) ).forEach( function( el ) {
				if( el.hasAttribute( 'data-autoplay' ) ) {
					el.contentWindow.postMessage('{"event":"command","func":"playVideo","args":""}', '*');
				}
			});
		}

	}

	/**
	 * Stop playback of any embedded content inside of
	 * the targeted slide.
	 */
	function stopEmbeddedContent( slide ) {

		if( slide ) {
			// HTML5 media elements
			toArray( slide.querySelectorAll( 'video, audio' ) ).forEach( function( el ) {
				if( !el.hasAttribute( 'data-ignore' ) ) {
					el.pause();
				}
			} );

			// YouTube embeds
			toArray( slide.querySelectorAll( 'iframe[src*="youtube.com/embed/"]' ) ).forEach( function( el ) {
				if( !el.hasAttribute( 'data-ignore' ) && typeof el.contentWindow.postMessage === 'function' ) {
					el.contentWindow.postMessage('{"event":"command","func":"pauseVideo","args":""}', '*');
				}
			});
		}

	}

	/**
	 * Reads the current URL (hash) and navigates accordingly.
	 */
	function readURL() {

		var hash = window.location.hash;

		// Attempt to parse the hash as either an index or name
		var bits = hash.slice( 2 ).split( '/' ),
			name = hash.replace( /#|\//gi, '' );

		// If the first bit is invalid and there is a name we can
		// assume that this is a named link
		if( isNaN( parseInt( bits[0], 10 ) ) && name.length ) {
			// Find the slide with the specified name
			var element = document.querySelector( '#' + name );

			if( element ) {
				// Find the position of the named slide and navigate to it
				var indices = Reveal.getIndices( element );
				slide( indices.h, indices.v );
			}
			// If the slide doesn't exist, navigate to the current slide
			else {
				slide( indexh, indexv );
			}
		}
		else {
			// Read the index components of the hash
			var h = parseInt( bits[0], 10 ) || 0,
				v = parseInt( bits[1], 10 ) || 0;

			slide( h, v );
		}

	}

	/**
	 * Updates the page URL (hash) to reflect the current
	 * state.
	 *
	 * @param {Number} delay The time in ms to wait before
	 * writing the hash
	 */
	function writeURL( delay ) {

		if( config.history ) {

			// Make sure there's never more than one timeout running
			clearTimeout( writeURLTimeout );

			// If a delay is specified, timeout this call
			if( typeof delay === 'number' ) {
				writeURLTimeout = setTimeout( writeURL, delay );
			}
			else {
				var url = '/';

				// If the current slide has an ID, use that as a named link
				if( currentSlide && typeof currentSlide.getAttribute( 'id' ) === 'string' ) {
					url = '/' + currentSlide.getAttribute( 'id' );
				}
				// Otherwise use the /h/v index
				else {
					if( indexh > 0 || indexv > 0 ) url += indexh;
					if( indexv > 0 ) url += '/' + indexv;
				}

				window.location.hash = url;
			}
		}

	}

	/**
	 * Retrieves the h/v location of the current, or specified,
	 * slide.
	 *
	 * @param {HTMLElement} slide If specified, the returned
	 * index will be for this slide rather than the currently
	 * active one
	 *
	 * @return {Object} { h: <int>, v: <int>, f: <int> }
	 */
	function getIndices( slide ) {

		// By default, return the current indices
		var h = indexh,
			v = indexv,
			f;

		// If a slide is specified, return the indices of that slide
		if( slide ) {
			var isVertical = isVerticalSlide( slide );
			var slideh = isVertical ? slide.parentNode : slide;

			// Select all horizontal slides
			var horizontalSlides = toArray( document.querySelectorAll( HORIZONTAL_SLIDES_SELECTOR ) );

			// Now that we know which the horizontal slide is, get its index
			h = Math.max( horizontalSlides.indexOf( slideh ), 0 );

			// If this is a vertical slide, grab the vertical index
			if( isVertical ) {
				v = Math.max( toArray( slide.parentNode.querySelectorAll( 'section' ) ).indexOf( slide ), 0 );
			}
		}

		if( !slide && currentSlide ) {
			var visibleFragments = currentSlide.querySelectorAll( '.fragment.visible' );
			if( visibleFragments.length ) {
				f = visibleFragments.length;
			}
		}

		return { h: h, v: v, f: f };

	}

	/**
	 * Navigate to the next slide fragment.
	 *
	 * @return {Boolean} true if there was a next fragment,
	 * false otherwise
	 */
	function nextFragment() {

		if( currentSlide && config.fragments ) {
			var fragments = sortFragments( currentSlide.querySelectorAll( '.fragment:not(.visible)' ) );

			if( fragments.length ) {
				// Find the index of the next fragment
				var index = fragments[0].getAttribute( 'data-fragment-index' );

				// Find all fragments with the same index
				fragments = currentSlide.querySelectorAll( '.fragment[data-fragment-index="'+ index +'"]' );

				toArray( fragments ).forEach( function( element ) {
					element.classList.add( 'visible' );

					// Notify subscribers of the change
					dispatchEvent( 'fragmentshown', { fragment: element } );
				} );

				updateControls();
				return true;
			}
		}

		return false;

	}

	/**
	 * Navigate to the previous slide fragment.
	 *
	 * @return {Boolean} true if there was a previous fragment,
	 * false otherwise
	 */
	function previousFragment() {

		if( currentSlide && config.fragments ) {
			var fragments = sortFragments( currentSlide.querySelectorAll( '.fragment.visible' ) );

			if( fragments.length ) {
				// Find the index of the previous fragment
				var index = fragments[ fragments.length - 1 ].getAttribute( 'data-fragment-index' );

				// Find all fragments with the same index
				fragments = currentSlide.querySelectorAll( '.fragment[data-fragment-index="'+ index +'"]' );

				toArray( fragments ).forEach( function( f ) {
					f.classList.remove( 'visible' );

					// Notify subscribers of the change
					dispatchEvent( 'fragmenthidden', { fragment: f } );
				} );

				updateControls();
				return true;
			}
		}

		return false;

	}

	/**
	 * Cues a new automated slide if enabled in the config.
	 */
	function cueAutoSlide() {

		clearTimeout( autoSlideTimeout );

		// Cue the next auto-slide if enabled
		if( autoSlide && !isPaused() && !isOverview() ) {
			autoSlideTimeout = setTimeout( navigateNext, autoSlide );
		}

	}

	/**
	 * Cancels any ongoing request to auto-slide.
	 */
	function cancelAutoSlide() {

		clearTimeout( autoSlideTimeout );

	}

	function navigateLeft() {

		// Reverse for RTL
		if( config.rtl ) {
			if( ( isOverview() || nextFragment() === false ) && availableRoutes().left ) {
				slide( indexh + 1 );
			}
		}
		// Normal navigation
		else if( ( isOverview() || previousFragment() === false ) && availableRoutes().left ) {
			slide( indexh - 1 );
		}

	}

	function navigateRight() {

		// Reverse for RTL
		if( config.rtl ) {
			if( ( isOverview() || previousFragment() === false ) && availableRoutes().right ) {
				slide( indexh - 1 );
			}
		}
		// Normal navigation
		else if( ( isOverview() || nextFragment() === false ) && availableRoutes().right ) {
			slide( indexh + 1 );
		}

	}

	function navigateUp() {

		// Prioritize hiding fragments
		if( ( isOverview() || previousFragment() === false ) && availableRoutes().up ) {
			slide( indexh, indexv - 1 );
		}

	}

	function navigateDown() {

		// Prioritize revealing fragments
		if( ( isOverview() || nextFragment() === false ) && availableRoutes().down ) {
			slide( indexh, indexv + 1 );
		}

	}

	/**
	 * Navigates backwards, prioritized in the following order:
	 * 1) Previous fragment
	 * 2) Previous vertical slide
	 * 3) Previous horizontal slide
	 */
	function navigatePrev() {

		// Prioritize revealing fragments
		if( previousFragment() === false ) {
			if( availableRoutes().up ) {
				navigateUp();
			}
			else {
				// Fetch the previous horizontal slide, if there is one
				var previousSlide = document.querySelector( HORIZONTAL_SLIDES_SELECTOR + '.past:nth-child(' + indexh + ')' );

				if( previousSlide ) {
					indexv = ( previousSlide.querySelectorAll( 'section' ).length + 1 ) || undefined;
					indexh --;
					slide( indexh, indexv );
				}
			}
		}

	}

	/**
	 * Same as #navigatePrev() but navigates forwards.
	 */
	function navigateNext() {

		// Prioritize revealing fragments
		if( nextFragment() === false ) {
			availableRoutes().down ? navigateDown() : navigateRight();
		}

		// If auto-sliding is enabled we need to cue up
		// another timeout
		cueAutoSlide();

	}


	// --------------------------------------------------------------------//
	// ----------------------------- EVENTS -------------------------------//
	// --------------------------------------------------------------------//


	/**
	 * Handler for the document level 'keydown' event.
	 *
	 * @param {Object} event
	 */
	function onDocumentKeyDown( event ) {

		// Check if there's a focused element that could be using
		// the keyboard
		var activeElement = document.activeElement;
		var hasFocus = !!( document.activeElement && ( document.activeElement.type || document.activeElement.href || document.activeElement.contentEditable !== 'inherit' ) );

		// Disregard the event if there's a focused element or a
		// keyboard modifier key is present
		if( hasFocus || (event.shiftKey && event.keyCode !== 32) || event.altKey || event.ctrlKey || event.metaKey ) return;

		var triggered = true;

		// while paused only allow "unpausing" keyboard events (b and .)
		if( isPaused() && [66,190,191].indexOf( event.keyCode ) === -1 ) {
			return false;
		}

		switch( event.keyCode ) {
			// p, page up
			case 80: case 33: navigatePrev(); break;
			// n, page down
			case 78: case 34: navigateNext(); break;
			// h, left
			case 72: case 37: navigateLeft(); break;
			// l, right
			case 76: case 39: navigateRight(); break;
			// k, up
			case 75: case 38: navigateUp(); break;
			// j, down
			case 74: case 40: navigateDown(); break;
			// home
			case 36: slide( 0 ); break;
			// end
			case 35: slide( Number.MAX_VALUE ); break;
			// space
			case 32: isOverview() ? deactivateOverview() : event.shiftKey ? navigatePrev() : navigateNext(); break;
			// return
			case 13: isOverview() ? deactivateOverview() : triggered = false; break;
			// b, period, Logitech presenter tools "black screen" button
			case 66: case 190: case 191: togglePause(); break;
			// f
			case 70: enterFullscreen(); break;
			default:
				triggered = false;
		}

		// If the input resulted in a triggered action we should prevent
		// the browsers default behavior
		if( triggered ) {
			event.preventDefault();
		}
		else if ( event.keyCode === 27 && supports3DTransforms ) {
			toggleOverview();

			event.preventDefault();
		}

		// If auto-sliding is enabled we need to cue up
		// another timeout
		cueAutoSlide();

	}

	/**
	 * Handler for the 'touchstart' event, enables support for
	 * swipe and pinch gestures.
	 */
	function onTouchStart( event ) {

		touch.startX = event.touches[0].clientX;
		touch.startY = event.touches[0].clientY;
		touch.startCount = event.touches.length;

		// If there's two touches we need to memorize the distance
		// between those two points to detect pinching
		if( event.touches.length === 2 && config.overview ) {
			touch.startSpan = distanceBetween( {
				x: event.touches[1].clientX,
				y: event.touches[1].clientY
			}, {
				x: touch.startX,
				y: touch.startY
			} );
		}

	}

	/**
	 * Handler for the 'touchmove' event.
	 */
	function onTouchMove( event ) {

		// Each touch should only trigger one action
		if( !touch.handled ) {
			var currentX = event.touches[0].clientX;
			var currentY = event.touches[0].clientY;

			// If the touch started off with two points and still has
			// two active touches; test for the pinch gesture
			if( event.touches.length === 2 && touch.startCount === 2 && config.overview ) {

				// The current distance in pixels between the two touch points
				var currentSpan = distanceBetween( {
					x: event.touches[1].clientX,
					y: event.touches[1].clientY
				}, {
					x: touch.startX,
					y: touch.startY
				} );

				// If the span is larger than the desire amount we've got
				// ourselves a pinch
				if( Math.abs( touch.startSpan - currentSpan ) > touch.threshold ) {
					touch.handled = true;

					if( currentSpan < touch.startSpan ) {
						activateOverview();
					}
					else {
						deactivateOverview();
					}
				}

				event.preventDefault();

			}
			// There was only one touch point, look for a swipe
			else if( event.touches.length === 1 && touch.startCount !== 2 ) {

				var deltaX = currentX - touch.startX,
					deltaY = currentY - touch.startY;

				if( deltaX > touch.threshold && Math.abs( deltaX ) > Math.abs( deltaY ) ) {
					touch.handled = true;
					navigateLeft();
				}
				else if( deltaX < -touch.threshold && Math.abs( deltaX ) > Math.abs( deltaY ) ) {
					touch.handled = true;
					navigateRight();
				}
				else if( deltaY > touch.threshold ) {
					touch.handled = true;
					navigateUp();
				}
				else if( deltaY < -touch.threshold ) {
					touch.handled = true;
					navigateDown();
				}

				event.preventDefault();

			}
		}
		// There's a bug with swiping on some Android devices unless
		// the default action is always prevented
		else if( navigator.userAgent.match( /android/gi ) ) {
			event.preventDefault();
		}

	}

	/**
	 * Handler for the 'touchend' event.
	 */
	function onTouchEnd( event ) {

		touch.handled = false;

	}

	/**
	 * Convert pointer down to touch start.
	 */
	function onPointerDown( event ) {

		if( event.pointerType === event.MSPOINTER_TYPE_TOUCH ) {
			event.touches = [{ clientX: event.clientX, clientY: event.clientY }];
			onTouchStart( event );
		}

	}

	/**
	 * Convert pointer move to touch move.
	 */
	function onPointerMove( event ) {

		if( event.pointerType === event.MSPOINTER_TYPE_TOUCH ) {
			event.touches = [{ clientX: event.clientX, clientY: event.clientY }];
			onTouchMove( event );
		}

	}

	/**
	 * Convert pointer up to touch end.
	 */
	function onPointerUp( event ) {

		if( event.pointerType === event.MSPOINTER_TYPE_TOUCH ) {
			event.touches = [{ clientX: event.clientX, clientY: event.clientY }];
			onTouchEnd( event );
		}

	}

	/**
	 * Handles mouse wheel scrolling, throttled to avoid skipping
	 * multiple slides.
	 */
	function onDocumentMouseScroll( event ) {

		clearTimeout( mouseWheelTimeout );

		mouseWheelTimeout = setTimeout( function() {
			var delta = event.detail || -event.wheelDelta;
			if( delta > 0 ) {
				navigateNext();
			}
			else {
				navigatePrev();
			}
		}, 100 );

	}

	/**
	 * Clicking on the progress bar results in a navigation to the
	 * closest approximate horizontal slide using this equation:
	 *
	 * ( clickX / presentationWidth ) * numberOfSlides
	 */
	function onProgressClicked( event ) {

		event.preventDefault();

		var slidesTotal = toArray( document.querySelectorAll( HORIZONTAL_SLIDES_SELECTOR ) ).length;
		var slideIndex = Math.floor( ( event.clientX / dom.wrapper.offsetWidth ) * slidesTotal );

		slide( slideIndex );

	}

	/**
	 * Event handler for navigation control buttons.
	 */
	function onNavigateLeftClicked( event ) { event.preventDefault(); navigateLeft(); }
	function onNavigateRightClicked( event ) { event.preventDefault(); navigateRight(); }
	function onNavigateUpClicked( event ) { event.preventDefault(); navigateUp(); }
	function onNavigateDownClicked( event ) { event.preventDefault(); navigateDown(); }
	function onNavigatePrevClicked( event ) { event.preventDefault(); navigatePrev(); }
	function onNavigateNextClicked( event ) { event.preventDefault(); navigateNext(); }

	/**
	 * Handler for the window level 'hashchange' event.
	 */
	function onWindowHashChange( event ) {

		readURL();

	}

	/**
	 * Handler for the window level 'resize' event.
	 */
	function onWindowResize( event ) {

		layout();

	}

	/**
	 * Invoked when a slide is and we're in the overview.
	 */
	function onOverviewSlideClicked( event ) {

		// TODO There's a bug here where the event listeners are not
		// removed after deactivating the overview.
		if( eventsAreBound && isOverview() ) {
			event.preventDefault();

			var element = event.target;

			while( element && !element.nodeName.match( /section/gi ) ) {
				element = element.parentNode;
			}

			if( element && !element.classList.contains( 'disabled' ) ) {

				deactivateOverview();

				if( element.nodeName.match( /section/gi ) ) {
					var h = parseInt( element.getAttribute( 'data-index-h' ), 10 ),
						v = parseInt( element.getAttribute( 'data-index-v' ), 10 );

					slide( h, v );
				}

			}
		}

	}

	/**
	 * Handles clicks on links that are set to preview in the
	 * iframe overlay.
	 */
	function onPreviewLinkClicked( event ) {

		var url = event.target.getAttribute( 'href' );
		if( url ) {
			openPreview( url );
			event.preventDefault();
		}

	}


	// --------------------------------------------------------------------//
	// ------------------------------- API --------------------------------//
	// --------------------------------------------------------------------//


	return {
		initialize: initialize,
		configure: configure,
		sync: sync,

		// Navigation methods
		slide: slide,
		left: navigateLeft,
		right: navigateRight,
		up: navigateUp,
		down: navigateDown,
		prev: navigatePrev,
		next: navigateNext,
		prevFragment: previousFragment,
		nextFragment: nextFragment,

		// Deprecated aliases
		navigateTo: slide,
		navigateLeft: navigateLeft,
		navigateRight: navigateRight,
		navigateUp: navigateUp,
		navigateDown: navigateDown,
		navigatePrev: navigatePrev,
		navigateNext: navigateNext,

		// Forces an update in slide layout
		layout: layout,

		// Returns an object with the available routes as booleans (left/right/top/bottom)
		availableRoutes: availableRoutes,

		// Returns an object with the available fragments as booleans (prev/next)
		availableFragments: availableFragments,

		// Toggles the overview mode on/off
		toggleOverview: toggleOverview,

		// Toggles the "black screen" mode on/off
		togglePause: togglePause,

		// State checks
		isOverview: isOverview,
		isPaused: isPaused,

		// Adds or removes all internal event listeners (such as keyboard)
		addEventListeners: addEventListeners,
		removeEventListeners: removeEventListeners,

		// Returns the indices of the current, or specified, slide
		getIndices: getIndices,

		// Returns the slide at the specified index, y is optional
		getSlide: function( x, y ) {
			var horizontalSlide = document.querySelectorAll( HORIZONTAL_SLIDES_SELECTOR )[ x ];
			var verticalSlides = horizontalSlide && horizontalSlide.querySelectorAll( 'section' );

			if( typeof y !== 'undefined' ) {
				return verticalSlides ? verticalSlides[ y ] : undefined;
			}

			return horizontalSlide;
		},

		// Returns the previous slide element, may be null
		getPreviousSlide: function() {
			return previousSlide;
		},

		// Returns the current slide element
		getCurrentSlide: function() {
			return currentSlide;
		},

		// Returns the current scale of the presentation content
		getScale: function() {
			return scale;
		},

		// Returns the current configuration object
		getConfig: function() {
			return config;
		},

		// Helper method, retrieves query string as a key/value hash
		getQueryHash: function() {
			var query = {};

			location.search.replace( /[A-Z0-9]+?=(\w*)/gi, function(a) {
				query[ a.split( '=' ).shift() ] = a.split( '=' ).pop();
			} );

			return query;
		},

		// Returns true if we're currently on the first slide
		isFirstSlide: function() {
			return document.querySelector( SLIDES_SELECTOR + '.past' ) == null ? true : false;
		},

		// Returns true if we're currently on the last slide
		isLastSlide: function() {
			if( currentSlide && currentSlide.classList.contains( '.stack' ) ) {
				return currentSlide.querySelector( SLIDES_SELECTOR + '.future' ) == null ? true : false;
			}
			else {
				return document.querySelector( SLIDES_SELECTOR + '.future' ) == null ? true : false;
			}
		},

		// Forward event binding to the reveal DOM element
		addEventListener: function( type, listener, useCapture ) {
			if( 'addEventListener' in window ) {
				( dom.wrapper || document.querySelector( '.reveal' ) ).addEventListener( type, listener, useCapture );
			}
		},
		removeEventListener: function( type, listener, useCapture ) {
			if( 'addEventListener' in window ) {
				( dom.wrapper || document.querySelector( '.reveal' ) ).removeEventListener( type, listener, useCapture );
			}
		}
	};

})();<|MERGE_RESOLUTION|>--- conflicted
+++ resolved
@@ -627,7 +627,6 @@
 	}
 
 	/**
-<<<<<<< HEAD
 	 * Retrieves the height of the given element by looking
 	 * at the position and height of its immediate children.
 	 */
@@ -659,13 +658,15 @@
 		}
 
 		return height;
-=======
+
+	}
+
+	/**
 	 * Checks if this instance is being used to print a PDF.
 	 */
 	function isPrintingPDF() {
 
 		return ( /print-pdf/gi ).test( window.location.search );
->>>>>>> 424f8ee9
 
 	}
 

{
  "name": "reveal.js",
  "version": "3.0.0-dev",
  "description": "The HTML Presentation Framework",
  "homepage": "http://lab.hakim.se/reveal-js",
  "subdomain": "revealjs",
  "scripts": {
    "test": "grunt test",
    "start": ""
  },
  "author": {
    "name": "Hakim El Hattab",
    "email": "hakim.elhattab@gmail.com",
    "web": "http://hakim.se"
  },
  "repository": {
    "type": "git",
    "url": "git://github.com/hakimel/reveal.js.git"
  },
  "engines": {
    "node": "~0.10.0"
  },
  "dependencies": {
    "underscore": "~1.5.1",
    "express": "~2.5.9",
    "mustache": "~0.7.2",
    "socket.io": "~0.9.16"
  },
  "devDependencies": {
    "grunt-contrib-qunit": "~0.2.2",
    "grunt-contrib-jshint": "~0.6.4",
    "grunt-contrib-cssmin": "~0.4.1",
    "grunt-contrib-uglify": "~0.2.4",
    "grunt-contrib-watch": "~0.5.3",
    "grunt-contrib-sass": "~0.5.0",
<<<<<<< HEAD
    "grunt-contrib-connect": "~0.4.1",
    "grunt-autoprefixer": "~1.0.1",
=======
    "grunt-contrib-connect": "~0.5.0",
>>>>>>> 80c375fa
    "grunt-zip": "~0.7.0",
    "grunt": "~0.4.0"
  },
  "licenses": [
    {
      "type": "MIT",
      "url": "https://github.com/hakimel/reveal.js/blob/master/LICENSE"
    }
  ]
}<|MERGE_RESOLUTION|>--- conflicted
+++ resolved
@@ -33,12 +33,8 @@
     "grunt-contrib-uglify": "~0.2.4",
     "grunt-contrib-watch": "~0.5.3",
     "grunt-contrib-sass": "~0.5.0",
-<<<<<<< HEAD
     "grunt-contrib-connect": "~0.4.1",
     "grunt-autoprefixer": "~1.0.1",
-=======
-    "grunt-contrib-connect": "~0.5.0",
->>>>>>> 80c375fa
     "grunt-zip": "~0.7.0",
     "grunt": "~0.4.0"
   },
